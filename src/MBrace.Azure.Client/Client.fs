--- conflicted
+++ resolved
@@ -1,45 +1,45 @@
 ﻿namespace MBrace.Azure.Client
 
-#nowarn "40"
-#nowarn "444"
-
-open MBrace
-open MBrace.Azure
-open MBrace.Azure.Runtime
-open MBrace.Azure.Runtime.Info
-open MBrace.Azure.Runtime.Utilities
+    #nowarn "40"
+    #nowarn "444"
+
+    open MBrace
+    open MBrace.Azure
+    open MBrace.Azure.Runtime
+    open MBrace.Azure.Runtime.Info
+    open MBrace.Azure.Runtime.Utilities
 open MBrace.Azure.Runtime.Arguments
-open MBrace.Continuation
-open MBrace.Runtime
-open MBrace.Runtime.InMemory
-open MBrace.Store
-
-open System
+    open MBrace.Continuation
+    open MBrace.Runtime
+    open MBrace.Runtime.InMemory
+    open MBrace.Store
+
+    open System
 open System.Diagnostics
 open System.IO
-open System.Threading
-
-/// <summary>
-/// Windows Azure Runtime client.
-/// </summary>
-[<AutoSerializable(false)>]
-type Runtime private (clientId, config : Configuration) =
+    open System.Threading
+
+    /// <summary>
+    /// Windows Azure Runtime client.
+    /// </summary>
+    [<AutoSerializable(false)>]
+    type Runtime private (clientId, config : Configuration) =
     static let lockObj = obj()
     static let mutable localWorkerExecutable : string option = None
 
-    let configuration = config.WithAppendedId
+        let configuration = config.WithAppendedId
     do 
         Configuration.AddIgnoredAssembly(typeof<Runtime>.Assembly)
-        Async.RunSync(Configuration.ActivateAsync(configuration))
-
-    let state = Async.RunSync(RuntimeState.FromConfiguration(configuration))
-    let storageLogger = new StorageLogger(configuration.ConfigurationId, Client(id = clientId))
-    let clientLogger = state.Logger
-    do  clientLogger.Attach(storageLogger)
-    let wmon = WorkerManager.Create(configuration.ConfigurationId, state.Logger)
-    let resources, defaultStoreClient = StoreClient.CreateDefault(configuration)
-    let pmon = state.ProcessManager
-    do clientLogger.Logf "Client %s created" clientId
+           Async.RunSync(Configuration.ActivateAsync(configuration))
+
+        let state = Async.RunSync(RuntimeState.FromConfiguration(configuration))
+        let storageLogger = new StorageLogger(configuration.ConfigurationId, Client(id = clientId))
+        let clientLogger = state.Logger
+        do  clientLogger.Attach(storageLogger)
+        let wmon = WorkerManager.Create(configuration.ConfigurationId, state.Logger)
+        let resources, defaultStoreClient = StoreClient.CreateDefault(configuration)
+        let pmon = state.ProcessManager
+        do clientLogger.Logf "Client %s created" clientId
 
     /// Gets or sets the path for a local standalone worker executable.
     static member LocalWorkerExecutable
@@ -68,39 +68,6 @@
         Runtime.SpawnLocal(config, workerCount, ?maxTasks = maxTasks)
         Runtime.GetHandle(config)
 
-    /// Provides common methods on store related primitives.
-    member __.DefaultStoreClient = defaultStoreClient
-
-    /// Instance identifier.
-    member __.ClientId = clientId
-
-    /// Gets the runtime associated configuration.
-    member __.Configuration = configuration
-
-    /// Client logger.
-    member __.ClientLogger : ICloudLogger = clientLogger :> _
-        
-    /// Attach given logger to ClientLogger.
-    member __.AttachClientLogger(logger : ICloudLogger) = clientLogger.Attach(logger)
-
-    /// <summary>
-    /// Creates a fresh CloudCancellationTokenSource for this runtime.
-    /// </summary>
-<<<<<<< HEAD
-    [<AutoSerializable(false)>]
-    type Runtime private (clientId, config : Configuration) =
-        let configuration = config.WithAppendedId
-        do Configuration.AddIgnoredAssembly(typeof<Runtime>.Assembly)
-           Async.RunSync(Configuration.ActivateAsync(configuration))
-        let state = Async.RunSync(RuntimeState.FromConfiguration(configuration))
-        let storageLogger = new StorageLogger(configuration.ConfigurationId, Client(id = clientId))
-        let clientLogger = state.Logger
-        do  clientLogger.Attach(storageLogger)
-        let wmon = WorkerManager.Create(configuration.ConfigurationId, state.Logger)
-        let resources, defaultStoreClient = StoreClient.CreateDefault(configuration)
-        let pmon = state.ProcessManager
-        do clientLogger.Logf "Client %s created" clientId
-
         /// Provides common methods on store related primitives.
         member __.DefaultStoreClient = defaultStoreClient
 
@@ -130,15 +97,15 @@
         /// <param name="logger">Optional logger to use.</param>
         /// <param name="cancellationToken">Optional cancellation token.</param>
         /// <param name="faultPolicy">Optional fault policy.</param>
-        member __.RunLocalAsync(workflow : Cloud<'T>, ?logger : ICloudLogger, ?cancellationToken : CancellationToken, ?faultPolicy : FaultPolicy) : Async<'T> =
+    member __.RunLocalAsync(workflow : Cloud<'T>, ?logger : ICloudLogger, ?cancellationToken : CancellationToken, ?faultPolicy : FaultPolicy) : Async<'T> =
             async {
                 let runtimeProvider = ThreadPoolRuntime.Create(?logger = logger, ?faultPolicy = faultPolicy)
-                let rsc = resource { yield! resources; yield runtimeProvider :> IDistributionProvider }
+            let rsc = resource { yield! resources; yield runtimeProvider :> IDistributionProvider }
                 let! ct = 
                     match cancellationToken with
                     | Some ct -> async { return ct }
                     | None -> Async.CancellationToken
-                return! Cloud.ToAsync(workflow, rsc, new InMemoryCancellationToken(ct))
+            return! Cloud.ToAsync(workflow, rsc, new InMemoryCancellationToken(ct))
             }
 
         /// <summary>
@@ -148,7 +115,7 @@
         /// <param name="logger">Optional logger to use.</param>
         /// <param name="cancellationToken">Optional cancellation token.</param>
         /// <param name="faultPolicy">Optional fault policy.</param>
-        member __.RunLocal(workflow : Cloud<'T>, ?logger : ICloudLogger, ?cancellationToken : CancellationToken, ?faultPolicy : FaultPolicy) : 'T =
+    member __.RunLocal(workflow : Cloud<'T>, ?logger : ICloudLogger, ?cancellationToken : CancellationToken, ?faultPolicy : FaultPolicy) : 'T =
             __.RunLocalAsync(workflow, ?logger = logger, ?cancellationToken = cancellationToken, ?faultPolicy = faultPolicy)
             |> Async.RunSynchronously
 
@@ -165,7 +132,7 @@
         /// <param name="channelProvider">Optional CloudChannelProvider.</param>
         /// <param name="cancellationToken">Optional CloudCancellationToken.</param>
         /// <param name="faultPolicy">Optional FaultPolicy. Defaults to InfiniteRetry.</param>
-        member __.CreateProcessAsTask(workflow : Cloud<'T>, ?name : string, ?defaultDirectory : string,?fileStore : ICloudFileStore,?defaultAtomContainer : string,?atomProvider : ICloudAtomProvider,?defaultChannelContainer : string,?channelProvider : ICloudChannelProvider,?cancellationToken : ICloudCancellationToken, ?faultPolicy : FaultPolicy) =
+    member __.CreateProcessAsTask(workflow : Cloud<'T>, ?name : string, ?defaultDirectory : string,?fileStore : ICloudFileStore,?defaultAtomContainer : string,?atomProvider : ICloudAtomProvider,?defaultChannelContainer : string,?channelProvider : ICloudChannelProvider,?cancellationToken : ICloudCancellationToken, ?faultPolicy : FaultPolicy) =
             __.CreateProcessAsync(workflow, ?name = name, ?defaultDirectory = defaultDirectory, ?fileStore = fileStore, ?defaultAtomContainer = defaultAtomContainer, ?atomProvider = atomProvider, ?defaultChannelContainer = defaultChannelContainer, ?channelProvider = channelProvider, ?cancellationToken = cancellationToken, ?faultPolicy = faultPolicy )
             |> Async.StartAsTask
 
@@ -182,7 +149,7 @@
         /// <param name="channelProvider">Optional CloudChannelProvider.</param>
         /// <param name="cancellationToken">Optional CloudCancellationToken.</param>
         /// <param name="faultPolicy">Optional FaultPolicy. Defaults to InfiniteRetry.</param>
-        member __.CreateProcess(workflow : Cloud<'T>,  ?name : string,  ?defaultDirectory : string, ?fileStore : ICloudFileStore, ?defaultAtomContainer : string, ?atomProvider : ICloudAtomProvider, ?defaultChannelContainer : string, ?channelProvider : ICloudChannelProvider, ?cancellationToken : ICloudCancellationToken,  ?faultPolicy : FaultPolicy) : Process<'T> =
+    member __.CreateProcess(workflow : Cloud<'T>,  ?name : string,  ?defaultDirectory : string, ?fileStore : ICloudFileStore, ?defaultAtomContainer : string, ?atomProvider : ICloudAtomProvider, ?defaultChannelContainer : string, ?channelProvider : ICloudChannelProvider, ?cancellationToken : ICloudCancellationToken,  ?faultPolicy : FaultPolicy) : Process<'T> =
             __.CreateProcessAsync(workflow, ?name = name, ?defaultDirectory = defaultDirectory, ?fileStore = fileStore, ?defaultAtomContainer = defaultAtomContainer, ?atomProvider = atomProvider, ?defaultChannelContainer = defaultChannelContainer, ?channelProvider = channelProvider, ?cancellationToken = cancellationToken, ?faultPolicy = faultPolicy )
             |> Async.RunSynchronously
 
@@ -199,7 +166,7 @@
         /// <param name="channelProvider">Optional CloudChannelProvider.</param>
         /// <param name="cancellationToken">Optional CloudCancellationToken.</param>
         /// <param name="faultPolicy">Optional FaultPolicy. Defaults to InfiniteRetry.</param>
-        member __.CreateProcessAsync(workflow : Cloud<'T>, 
+    member __.CreateProcessAsync(workflow : Cloud<'T>, 
                                      ?name : string, 
                                      ?defaultDirectory : string,
                                      ?fileStore : ICloudFileStore,
@@ -212,231 +179,122 @@
             async {
                 let faultPolicy = match faultPolicy with Some fp -> fp | None -> FaultPolicy.InfiniteRetry()
                 let dependencies = MBrace.Runtime.Vagabond.VagabondRegistry.ComputeObjectDependencies workflow
-=======
-    member __.CreateCancellationTokenSource () =
-        state.ResourceFactory.RequestCancellationTokenSource(guid()) 
-        |> Async.RunSync :> ICloudCancellationTokenSource
-
-    /// <summary>
-    /// Execute given workflow locally using thread parallelism and await for its result.
-    /// </summary>
-    /// <param name="workflow">The workflow to execute.</param>
-    /// <param name="logger">Optional logger to use.</param>
-    /// <param name="cancellationToken">Optional cancellation token.</param>
-    /// <param name="faultPolicy">Optional fault policy.</param>
-    member __.RunLocalAsync(workflow : Cloud<'T>, ?logger : ICloudLogger, ?cancellationToken : CancellationToken, ?faultPolicy : FaultPolicy) : Async<'T> =
-        async {
-            let runtimeProvider = ThreadPoolRuntime.Create(?logger = logger, ?faultPolicy = faultPolicy)
-            let rsc = resource { yield! resources; yield runtimeProvider :> IDistributionProvider }
-            let! ct = 
-                match cancellationToken with
-                | Some ct -> async { return ct }
-                | None -> Async.CancellationToken
-            return! Cloud.ToAsync(workflow, rsc, new InMemoryCancellationToken(ct))
-        }
-
-    /// <summary>
-    /// Execute given workflow locally using thread parallelism and await for its result.
-    /// </summary>
-    /// <param name="workflow">The workflow to execute.</param>
-    /// <param name="logger">Optional logger to use.</param>
-    /// <param name="cancellationToken">Optional cancellation token.</param>
-    /// <param name="faultPolicy">Optional fault policy.</param>
-    member __.RunLocal(workflow : Cloud<'T>, ?logger : ICloudLogger, ?cancellationToken : CancellationToken, ?faultPolicy : FaultPolicy) : 'T =
-        __.RunLocalAsync(workflow, ?logger = logger, ?cancellationToken = cancellationToken, ?faultPolicy = faultPolicy)
-        |> Async.RunSynchronously
-
-    /// <summary>
-    /// Submit given workflow for execution and get a Process handle.
-    /// </summary>
-    /// <param name="workflow">The workflow to execute.</param>
-    /// <param name="name">Optional process name.</param>
-    /// <param name="defaultDirectory">Optional default directory for CloudFileStore operations.</param>
-    /// <param name="fileStore">Optional CloudFileStore.</param>
-    /// <param name="defaultAtomContainer">Optional default container for CloudAtom operations.</param>
-    /// <param name="atomProvider">Optional CloudAtomProvider.</param>
-    /// <param name="defaultChannelContainer">Optional default container for CloudChannel operations.</param>
-    /// <param name="channelProvider">Optional CloudChannelProvider.</param>
-    /// <param name="cancellationToken">Optional CloudCancellationToken.</param>
-    /// <param name="faultPolicy">Optional FaultPolicy. Defaults to InfiniteRetry.</param>
-    member __.CreateProcessAsTask(workflow : Cloud<'T>, ?name : string, ?defaultDirectory : string,?fileStore : ICloudFileStore,?defaultAtomContainer : string,?atomProvider : ICloudAtomProvider,?defaultChannelContainer : string,?channelProvider : ICloudChannelProvider,?cancellationToken : ICloudCancellationToken, ?faultPolicy : FaultPolicy) =
-        __.CreateProcessAsync(workflow, ?name = name, ?defaultDirectory = defaultDirectory, ?fileStore = fileStore, ?defaultAtomContainer = defaultAtomContainer, ?atomProvider = atomProvider, ?defaultChannelContainer = defaultChannelContainer, ?channelProvider = channelProvider, ?cancellationToken = cancellationToken, ?faultPolicy = faultPolicy )
-        |> Async.StartAsTask
-
-    /// <summary>
-    /// Submit given workflow for execution and get a Process handle.
-    /// </summary>
-    /// <param name="workflow">The workflow to execute.</param>
-    /// <param name="name">Optional process name.</param>
-    /// <param name="defaultDirectory">Optional default directory for CloudFileStore operations.</param>
-    /// <param name="fileStore">Optional CloudFileStore.</param>
-    /// <param name="defaultAtomContainer">Optional default container for CloudAtom operations.</param>
-    /// <param name="atomProvider">Optional CloudAtomProvider.</param>
-    /// <param name="defaultChannelContainer">Optional default container for CloudChannel operations.</param>
-    /// <param name="channelProvider">Optional CloudChannelProvider.</param>
-    /// <param name="cancellationToken">Optional CloudCancellationToken.</param>
-    /// <param name="faultPolicy">Optional FaultPolicy. Defaults to InfiniteRetry.</param>
-    member __.CreateProcess(workflow : Cloud<'T>,  ?name : string,  ?defaultDirectory : string, ?fileStore : ICloudFileStore, ?defaultAtomContainer : string, ?atomProvider : ICloudAtomProvider, ?defaultChannelContainer : string, ?channelProvider : ICloudChannelProvider, ?cancellationToken : ICloudCancellationToken,  ?faultPolicy : FaultPolicy) : Process<'T> =
-        __.CreateProcessAsync(workflow, ?name = name, ?defaultDirectory = defaultDirectory, ?fileStore = fileStore, ?defaultAtomContainer = defaultAtomContainer, ?atomProvider = atomProvider, ?defaultChannelContainer = defaultChannelContainer, ?channelProvider = channelProvider, ?cancellationToken = cancellationToken, ?faultPolicy = faultPolicy )
-        |> Async.RunSynchronously
-
-    /// <summary>
-    /// Submit given workflow for execution and get a Process handle.
-    /// </summary>
-    /// <param name="workflow">The workflow to execute.</param>
-    /// <param name="name">Optional process name.</param>
-    /// <param name="defaultDirectory">Optional default directory for CloudFileStore operations.</param>
-    /// <param name="fileStore">Optional CloudFileStore.</param>
-    /// <param name="defaultAtomContainer">Optional default container for CloudAtom operations.</param>
-    /// <param name="atomProvider">Optional CloudAtomProvider.</param>
-    /// <param name="defaultChannelContainer">Optional default container for CloudChannel operations.</param>
-    /// <param name="channelProvider">Optional CloudChannelProvider.</param>
-    /// <param name="cancellationToken">Optional CloudCancellationToken.</param>
-    /// <param name="faultPolicy">Optional FaultPolicy. Defaults to InfiniteRetry.</param>
-    member __.CreateProcessAsync(workflow : Cloud<'T>, 
-                                    ?name : string, 
-                                    ?defaultDirectory : string,
-                                    ?fileStore : ICloudFileStore,
-                                    ?defaultAtomContainer : string,
-                                    ?atomProvider : ICloudAtomProvider,
-                                    ?defaultChannelContainer : string,
-                                    ?channelProvider : ICloudChannelProvider,
-                                    ?cancellationToken : ICloudCancellationToken, 
-                                    ?faultPolicy : FaultPolicy) : Async<Process<'T>> =
-        async {
-            let faultPolicy = match faultPolicy with Some fp -> fp | None -> FaultPolicy.InfiniteRetry()
-            let dependencies = MBrace.Runtime.Vagabond.VagabondRegistry.ComputeObjectDependencies workflow
->>>>>>> 8df1aab6
           
-            let pid = guid ()
-            let info = 
-                { 
-                    Id = pid
-                    Name = defaultArg name String.Empty
-                    DefaultDirectory = defaultArg defaultDirectory configuration.UserDataContainer
-                    FileStore = fileStore
-                    DefaultAtomContainer = defaultArg defaultAtomContainer configuration.UserDataTable
-                    AtomProvider = atomProvider
-                    DefaultChannelContainer = defaultArg defaultChannelContainer configuration.UserDataContainer
-                    ChannelProvider = channelProvider 
-                }
-
-            clientLogger.Logf "Creating process %s %s" info.Id info.Name
-            do! state.AssemblyManager.UploadDependencies(dependencies)
-            clientLogger.Logf "Submit process %s." info.Id
-            let! _ = state.StartAsProcess(info, dependencies, faultPolicy, workflow, logger = clientLogger, ?ct = cancellationToken)
-            clientLogger.Logf "Created process %s." info.Id
-            let ps = Process<'T>(configuration.ConfigurationId, info.Id, pmon)
-            return ps
-        }
+                let pid = guid ()
+                let info = 
+                    { 
+                        Id = pid
+                        Name = defaultArg name String.Empty
+                        DefaultDirectory = defaultArg defaultDirectory configuration.UserDataContainer
+                        FileStore = fileStore
+                        DefaultAtomContainer = defaultArg defaultAtomContainer configuration.UserDataTable
+                        AtomProvider = atomProvider
+                        DefaultChannelContainer = defaultArg defaultChannelContainer configuration.UserDataContainer
+                        ChannelProvider = channelProvider 
+                    }
+
+                clientLogger.Logf "Creating process %s %s" info.Id info.Name
+                do! state.AssemblyManager.UploadDependencies(dependencies)
+                clientLogger.Logf "Submit process %s." info.Id
+                let! _ = state.StartAsProcess(info, dependencies, faultPolicy, workflow, logger = clientLogger, ?ct = cancellationToken)
+                clientLogger.Logf "Created process %s." info.Id
+                let ps = Process<'T>(configuration.ConfigurationId, info.Id, pmon)
+                return ps
+            }
             
-<<<<<<< HEAD
         /// <summary>
         ///     Asynchronously execute a workflow on the distributed runtime.
         /// </summary>
         /// <param name="workflow">Workflow to be executed.</param>
         /// <param name="cancellationToken">Cancellation token for computation.</param>
         /// <param name="faultPolicy">Fault policy. Defaults to infinite retries.</param>
-        member __.RunAsync(workflow : Cloud<'T>, ?cancellationToken : ICloudCancellationToken, ?faultPolicy) = async {
+    member __.RunAsync(workflow : Cloud<'T>, ?cancellationToken : ICloudCancellationToken, ?faultPolicy) = async {
             let! p = __.CreateProcessAsync(workflow, ?cancellationToken = cancellationToken, ?faultPolicy = faultPolicy)
             try
                 return p.AwaitResult()
             finally
                 p.DistributedCancellationTokenSource.Cancel()
-=======
-    /// <summary>
-    ///     Asynchronously execute a workflow on the distributed runtime.
-    /// </summary>
-    /// <param name="workflow">Workflow to be executed.</param>
-    /// <param name="cancellationToken">Cancellation token for computation.</param>
-    /// <param name="faultPolicy">Fault policy. Defaults to infinite retries.</param>
-    member __.RunAsync(workflow : Cloud<'T>, ?cancellationToken : ICloudCancellationToken, ?faultPolicy) = async {
-        let! p = __.CreateProcessAsync(workflow, ?cancellationToken = cancellationToken, ?faultPolicy = faultPolicy)
-        try
-            return p.AwaitResult()
-        finally
-            p.DistributedCancellationTokenSource.Cancel()
-    }
-
-    /// <summary>
-    ///     Execute a workflow on the distributed runtime as task.
-    /// </summary>
-    /// <param name="workflow">Workflow to be executed.</param>
-    /// <param name="cancellationToken">Cancellation token for computation.</param>
-    /// <param name="faultPolicy">Fault policy. Defaults to infinite retries.</param>
+        }
+
+        /// <summary>
+        ///     Execute a workflow on the distributed runtime as task.
+        /// </summary>
+        /// <param name="workflow">Workflow to be executed.</param>
+        /// <param name="cancellationToken">Cancellation token for computation.</param>
+        /// <param name="faultPolicy">Fault policy. Defaults to infinite retries.</param>
     member __.RunAsTask(workflow : Cloud<'T>, ?cancellationToken : ICloudCancellationToken, ?faultPolicy) =
-        let asyncwf = __.RunAsync(workflow, ?cancellationToken = cancellationToken, ?faultPolicy = faultPolicy)
-        Async.StartAsTask(asyncwf)
-
-    /// <summary>
-    ///     Execute a workflow on the distributed runtime synchronously
-    /// </summary>
-    /// <param name="workflow">Workflow to be executed.</param>
-    /// <param name="cancellationToken">Cancellation token for computation.</param>
-    /// <param name="faultPolicy">Fault policy. Defaults to infinite retries.</param>
+            let asyncwf = __.RunAsync(workflow, ?cancellationToken = cancellationToken, ?faultPolicy = faultPolicy)
+            Async.StartAsTask(asyncwf)
+
+        /// <summary>
+        ///     Execute a workflow on the distributed runtime synchronously
+        /// </summary>
+        /// <param name="workflow">Workflow to be executed.</param>
+        /// <param name="cancellationToken">Cancellation token for computation.</param>
+        /// <param name="faultPolicy">Fault policy. Defaults to infinite retries.</param>
     member __.Run(workflow : Cloud<'T>, ?cancellationToken : ICloudCancellationToken, ?faultPolicy) =
-        __.RunAsync(workflow, ?cancellationToken = cancellationToken, ?faultPolicy = faultPolicy) |> Async.RunSync
-
-    /// <summary>
-    /// Get runtime workers.
-    /// </summary>
-    /// <param name="timespan">Optional timespan. Include workers that failed to give heartbeats in this timespan.</param>
-    /// <param name="showInactive">Optionally include inactive workers.</param>
-    member __.GetWorkers(?timespan : TimeSpan, ?showInactive : bool) = 
-        Async.RunSync <| __.GetWorkersAsync(?timespan = timespan, ?showInactive = showInactive)
-    /// <summary>
-    /// Get runtime workers.
-    /// </summary>
-    /// <param name="timespan">Optional timespan. Include workers that failed to give heartbeats in this timespan.</param>
-    /// <param name="showInactive">Optionally include inactive workers.</param>
-    member __.GetWorkersAsync(?timespan : TimeSpan, ?showInactive : bool) = 
-        wmon.GetWorkerRefs(?timespan = timespan, ?showInactive = showInactive)
-    /// <summary>
-    /// Print runtime workers.
-    /// </summary>
-    /// <param name="timespan">Optional timespan. Include workers that failed to give heartbeats in this timespan.</param>
-    /// <param name="showInactive">Optionally include inactive workers.</param>
-    member __.ShowWorkers (?timespan : TimeSpan, ?showInactive : bool) = 
-        let ws = wmon.GetWorkers(?timespan = timespan, ?showInactive = showInactive) |> Async.RunSync
-        printf "%s" <| WorkerReporter.Report(ws, "Workers", false)
-
-    /// <summary>
-    /// Get runtime logs.
-    /// </summary>
-    /// <param name="worker">Get logs from specific worker.</param>
-    /// <param name="fromDate">Get logs from this date.</param>
-    /// <param name="toDate">Get logs until this date.</param>
-    member __.GetLogs(?worker : IWorkerRef, ?fromDate : DateTimeOffset, ?toDate : DateTimeOffset) = 
-        Async.RunSync <| __.GetLogsAsync(?worker = worker, ?fromDate = fromDate, ?toDate = toDate)
-    /// <summary>
-    /// Get runtime logs.
-    /// </summary>
-    /// <param name="worker">Get logs from specific worker.</param>
-    /// <param name="fromDate">Get logs from this date.</param>
-    /// <param name="toDate">Get logs until this date.</param>
-    member __.GetLogsAsync(?worker : IWorkerRef, ?fromDate : DateTimeOffset, ?toDate : DateTimeOffset) = 
-        let loggerType = worker |> Option.map (fun w -> Worker w.Id)
-        storageLogger.GetLogs(?loggerType = loggerType, ?fromDate = fromDate, ?toDate = toDate)
-    /// <summary>
-    /// Print runtime logs.
-    /// </summary>
-    /// <param name="worker">Get logs from specific worker.</param>
-    /// <param name="fromDate">Get logs from this date.</param>
-    /// <param name="toDate">Get logs until this date.</param>
-    member __.ShowLogs(?worker : IWorkerRef, ?fromDate : DateTimeOffset, ?toDate : DateTimeOffset) =
-        let ls = __.GetLogs(?worker = worker, ?fromDate = fromDate, ?toDate = toDate)
-        printf "%s" <| LogReporter.Report(ls, "Logs", false)
-    /// <summary>
-    /// Print runtime logs.
-    /// </summary>
-    /// <param name="worker">Get logs from specific worker.</param>
-    /// <param name="n">Get logs written the last n seconds.</param>
-    member __.ShowLogs(n : float, ?worker : IWorkerRef) =
-        let fromDate = DateTimeOffset.Now - (TimeSpan.FromSeconds n)
-        let ls = __.GetLogs(?worker = worker, fromDate = fromDate)
-        printf "%s" <| LogReporter.Report(ls, "Logs", false)
-
-    /// <summary>
+            __.RunAsync(workflow, ?cancellationToken = cancellationToken, ?faultPolicy = faultPolicy) |> Async.RunSync
+
+        /// <summary>
+        /// Get runtime workers.
+        /// </summary>
+        /// <param name="timespan">Optional timespan. Include workers that failed to give heartbeats in this timespan.</param>
+        /// <param name="showInactive">Optionally include inactive workers.</param>
+        member __.GetWorkers(?timespan : TimeSpan, ?showInactive : bool) = 
+            Async.RunSync <| __.GetWorkersAsync(?timespan = timespan, ?showInactive = showInactive)
+        /// <summary>
+        /// Get runtime workers.
+        /// </summary>
+        /// <param name="timespan">Optional timespan. Include workers that failed to give heartbeats in this timespan.</param>
+        /// <param name="showInactive">Optionally include inactive workers.</param>
+        member __.GetWorkersAsync(?timespan : TimeSpan, ?showInactive : bool) = 
+            wmon.GetWorkerRefs(?timespan = timespan, ?showInactive = showInactive)
+        /// <summary>
+        /// Print runtime workers.
+        /// </summary>
+        /// <param name="timespan">Optional timespan. Include workers that failed to give heartbeats in this timespan.</param>
+        /// <param name="showInactive">Optionally include inactive workers.</param>
+        member __.ShowWorkers (?timespan : TimeSpan, ?showInactive : bool) = 
+            let ws = wmon.GetWorkers(?timespan = timespan, ?showInactive = showInactive) |> Async.RunSync
+            printf "%s" <| WorkerReporter.Report(ws, "Workers", false)
+
+        /// <summary>
+        /// Get runtime logs.
+        /// </summary>
+        /// <param name="worker">Get logs from specific worker.</param>
+        /// <param name="fromDate">Get logs from this date.</param>
+        /// <param name="toDate">Get logs until this date.</param>
+        member __.GetLogs(?worker : IWorkerRef, ?fromDate : DateTimeOffset, ?toDate : DateTimeOffset) = 
+            Async.RunSync <| __.GetLogsAsync(?worker = worker, ?fromDate = fromDate, ?toDate = toDate)
+        /// <summary>
+        /// Get runtime logs.
+        /// </summary>
+        /// <param name="worker">Get logs from specific worker.</param>
+        /// <param name="fromDate">Get logs from this date.</param>
+        /// <param name="toDate">Get logs until this date.</param>
+        member __.GetLogsAsync(?worker : IWorkerRef, ?fromDate : DateTimeOffset, ?toDate : DateTimeOffset) = 
+            let loggerType = worker |> Option.map (fun w -> Worker w.Id)
+            storageLogger.GetLogs(?loggerType = loggerType, ?fromDate = fromDate, ?toDate = toDate)
+        /// <summary>
+        /// Print runtime logs.
+        /// </summary>
+        /// <param name="worker">Get logs from specific worker.</param>
+        /// <param name="fromDate">Get logs from this date.</param>
+        /// <param name="toDate">Get logs until this date.</param>
+        member __.ShowLogs(?worker : IWorkerRef, ?fromDate : DateTimeOffset, ?toDate : DateTimeOffset) =
+            let ls = __.GetLogs(?worker = worker, ?fromDate = fromDate, ?toDate = toDate)
+            printf "%s" <| LogReporter.Report(ls, "Logs", false)
+        /// <summary>
+        /// Print runtime logs.
+        /// </summary>
+        /// <param name="worker">Get logs from specific worker.</param>
+        /// <param name="n">Get logs written the last n seconds.</param>
+        member __.ShowLogs(n : float, ?worker : IWorkerRef) =
+            let fromDate = DateTimeOffset.Now - (TimeSpan.FromSeconds n)
+            let ls = __.GetLogs(?worker = worker, fromDate = fromDate)
+            printf "%s" <| LogReporter.Report(ls, "Logs", false)
+
+        /// <summary>
     ///     Attaches a local worker to the cluster instance.
     /// </summary>
     /// <param name="workerCount">Local workers to be spawned. Defaults to 1.</param>
@@ -446,115 +304,6 @@
         Runtime.SpawnLocal(config, workerCount, ?maxTasks = maxTasks)
 
     /// <summary>
-    /// Get a process handle for given process id.
-    /// </summary>
-    /// <param name="pid">Process Id</param>
-    member __.GetProcess(pid) = Async.RunSync <| __.GetProcessAsync(pid)
-    /// <summary>
-    /// Get a process handle for given process id.
-    /// </summary>
-    /// <param name="pid">Process Id</param>
-    member __.GetProcessAsync(pid) = 
-        async {
-            let! e = pmon.GetProcess(pid)
-            let deps = e.UnpickleDependencies()
-            do! state.AssemblyManager.LoadDependencies(deps) // TODO : revise
-            return Process.Create(configuration.ConfigurationId, pid, e.UnpickleType(), pmon)
->>>>>>> 8df1aab6
-        }
-    /// <summary>
-    /// Print process information for given process id.
-    /// </summary>
-    /// <param name="pid">Process Id</param>
-    member __.ShowProcess(pid) =
-        let ps = __.GetProcess(pid).ProcessEntity.Value
-        printf "%s" <| ProcessReporter.Report([ps], "Process", false)
-
-    /// Print all process information.
-    member __.ShowProcesses () = 
-        let ps = pmon.GetProcesses() |> Async.RunSync
-        printf "%s" <| ProcessReporter.Report(ps, "Processes", false)
-
-<<<<<<< HEAD
-        /// <summary>
-        ///     Execute a workflow on the distributed runtime as task.
-        /// </summary>
-        /// <param name="workflow">Workflow to be executed.</param>
-        /// <param name="cancellationToken">Cancellation token for computation.</param>
-        /// <param name="faultPolicy">Fault policy. Defaults to infinite retries.</param>
-        member __.RunAsTask(workflow : Cloud<'T>, ?cancellationToken : ICloudCancellationToken, ?faultPolicy) =
-            let asyncwf = __.RunAsync(workflow, ?cancellationToken = cancellationToken, ?faultPolicy = faultPolicy)
-            Async.StartAsTask(asyncwf)
-
-        /// <summary>
-        ///     Execute a workflow on the distributed runtime synchronously
-        /// </summary>
-        /// <param name="workflow">Workflow to be executed.</param>
-        /// <param name="cancellationToken">Cancellation token for computation.</param>
-        /// <param name="faultPolicy">Fault policy. Defaults to infinite retries.</param>
-        member __.Run(workflow : Cloud<'T>, ?cancellationToken : ICloudCancellationToken, ?faultPolicy) =
-            __.RunAsync(workflow, ?cancellationToken = cancellationToken, ?faultPolicy = faultPolicy) |> Async.RunSync
-
-        /// <summary>
-        /// Get runtime workers.
-        /// </summary>
-        /// <param name="timespan">Optional timespan. Include workers that failed to give heartbeats in this timespan.</param>
-        /// <param name="showInactive">Optionally include inactive workers.</param>
-        member __.GetWorkers(?timespan : TimeSpan, ?showInactive : bool) = 
-            Async.RunSync <| __.GetWorkersAsync(?timespan = timespan, ?showInactive = showInactive)
-        /// <summary>
-        /// Get runtime workers.
-        /// </summary>
-        /// <param name="timespan">Optional timespan. Include workers that failed to give heartbeats in this timespan.</param>
-        /// <param name="showInactive">Optionally include inactive workers.</param>
-        member __.GetWorkersAsync(?timespan : TimeSpan, ?showInactive : bool) = 
-            wmon.GetWorkerRefs(?timespan = timespan, ?showInactive = showInactive)
-        /// <summary>
-        /// Print runtime workers.
-        /// </summary>
-        /// <param name="timespan">Optional timespan. Include workers that failed to give heartbeats in this timespan.</param>
-        /// <param name="showInactive">Optionally include inactive workers.</param>
-        member __.ShowWorkers (?timespan : TimeSpan, ?showInactive : bool) = 
-            let ws = wmon.GetWorkers(?timespan = timespan, ?showInactive = showInactive) |> Async.RunSync
-            printf "%s" <| WorkerReporter.Report(ws, "Workers", false)
-
-        /// <summary>
-        /// Get runtime logs.
-        /// </summary>
-        /// <param name="worker">Get logs from specific worker.</param>
-        /// <param name="fromDate">Get logs from this date.</param>
-        /// <param name="toDate">Get logs until this date.</param>
-        member __.GetLogs(?worker : IWorkerRef, ?fromDate : DateTimeOffset, ?toDate : DateTimeOffset) = 
-            Async.RunSync <| __.GetLogsAsync(?worker = worker, ?fromDate = fromDate, ?toDate = toDate)
-        /// <summary>
-        /// Get runtime logs.
-        /// </summary>
-        /// <param name="worker">Get logs from specific worker.</param>
-        /// <param name="fromDate">Get logs from this date.</param>
-        /// <param name="toDate">Get logs until this date.</param>
-        member __.GetLogsAsync(?worker : IWorkerRef, ?fromDate : DateTimeOffset, ?toDate : DateTimeOffset) = 
-            let loggerType = worker |> Option.map (fun w -> Worker w.Id)
-            storageLogger.GetLogs(?loggerType = loggerType, ?fromDate = fromDate, ?toDate = toDate)
-        /// <summary>
-        /// Print runtime logs.
-        /// </summary>
-        /// <param name="worker">Get logs from specific worker.</param>
-        /// <param name="fromDate">Get logs from this date.</param>
-        /// <param name="toDate">Get logs until this date.</param>
-        member __.ShowLogs(?worker : IWorkerRef, ?fromDate : DateTimeOffset, ?toDate : DateTimeOffset) =
-            let ls = __.GetLogs(?worker = worker, ?fromDate = fromDate, ?toDate = toDate)
-            printf "%s" <| LogReporter.Report(ls, "Logs", false)
-        /// <summary>
-        /// Print runtime logs.
-        /// </summary>
-        /// <param name="worker">Get logs from specific worker.</param>
-        /// <param name="n">Get logs written the last n seconds.</param>
-        member __.ShowLogs(n : float, ?worker : IWorkerRef) =
-            let fromDate = DateTimeOffset.Now - (TimeSpan.FromSeconds n)
-            let ls = __.GetLogs(?worker = worker, fromDate = fromDate)
-            printf "%s" <| LogReporter.Report(ls, "Logs", false)
-
-        /// <summary>
         /// Get a process handle for given process id.
         /// </summary>
         /// <param name="pid">Process Id</param>
@@ -600,113 +349,94 @@
             let force = defaultArg force false
             let fullClear = defaultArg fullClear true
             pmon.ClearProcess(pid, full = fullClear, force = force)
-=======
-    /// <summary>
-    /// Delete runtime records for given process.
-    /// </summary>
-    /// <param name="pid">Process Id.</param>
-    /// <param name="fullClear">Delete all records and blobs used by this process. Defaults to true.</param>
-    /// <param name="force">Force deletion on not completed processes.</param>
-    member __.ClearProcess(pid, ?fullClear, ?force) = __.ClearProcessAsync(pid, ?fullClear = fullClear, ?force = force) |> Async.RunSync
-    /// <summary>
-    /// Delete runtime records for given process.
-    /// </summary>
-    /// <param name="pid">Process Id.</param>
-    /// <param name="fullClear">Delete all records and blobs used by this process. Defaults to true.</param>
-    /// <param name="force">Force deletion on not completed processes.</param>
-    member __.ClearProcessAsync(pid, ?fullClear, ?force : bool) = 
-        let force = defaultArg force false
-        let fullClear = defaultArg fullClear true
-        pmon.ClearProcess(pid, full = fullClear, force = force)
->>>>>>> 8df1aab6
         
-    /// <summary>
-    /// Delete runtime records for all processes.
-    /// </summary>
-    /// <param name="fullClear">Delete all records and blobs used by this process.Defaults to true.</param>
-    /// <param name="force">Force deletion on not completed processes.</param>
-    member __.ClearAllProcesses(?fullClear, ?force) = __.ClearAllProcessesAsync(?fullClear = fullClear, ?force = force) |> Async.RunSync
-    /// <summary>
-    /// Delete runtime records for all processes.
-    /// </summary>
-    /// <param name="fullClear">Delete all records and blobs used by this process.Defaults to true.</param>
-    /// <param name="force">Force deletion on not completed processes.</param>
-    member __.ClearAllProcessesAsync(?fullClear, ?force : bool) = 
-        let force = defaultArg force false
-        let fullClear = defaultArg fullClear true
-        pmon.ClearAllProcesses(force = force, full = fullClear)
-
-    /// <summary>
-    /// Delete and re-activate runtime state.
-    /// Using 'Reset' may cause unexpected behavior in clients and workers.</summary>
-    /// Workers should be restarted manually.
-    /// <param name="deleteQueue">Delete runtime queues. Defaults to true.</param>
-    /// <param name="deleteState">Delete runtime container and table. Defaults to true.</param>
-    /// <param name="deleteLogs">Delete runtime logs table. Defaults to true.</param>
-    /// <param name="deleteUserData">Delete Configuration.UserData container and table. Defaults to true.</param>
-    /// <param name="reactivate">Reactivate configuration. Defaults to true.</param>
-    [<CompilerMessage("Using 'Reset' may cause unexpected behavior in clients and workers.", 445)>]
-    member __.Reset(?deleteQueue, ?deleteState, ?deleteLogs, ?deleteUserData, ?reactivate) =
-        async {
-            let deleteState = defaultArg deleteState true
-            let deleteQueue = defaultArg deleteQueue true
-            let deleteUserData = defaultArg deleteUserData true
-            let deleteRuntimeLogs = defaultArg deleteLogs true
-            let reactivate = defaultArg reactivate true
-
-            clientLogger.Logf "Calling Reset."
-            storageLogger.Stop()
-            let cl = new ConsoleLogger() // Using client (storage) logger will throw exc.
+        /// <summary>
+        /// Delete runtime records for all processes.
+        /// </summary>
+        /// <param name="fullClear">Delete all records and blobs used by this process.Defaults to true.</param>
+        /// <param name="force">Force deletion on not completed processes.</param>
+        member __.ClearAllProcesses(?fullClear, ?force) = __.ClearAllProcessesAsync(?fullClear = fullClear, ?force = force) |> Async.RunSync
+        /// <summary>
+        /// Delete runtime records for all processes.
+        /// </summary>
+        /// <param name="fullClear">Delete all records and blobs used by this process.Defaults to true.</param>
+        /// <param name="force">Force deletion on not completed processes.</param>
+        member __.ClearAllProcessesAsync(?fullClear, ?force : bool) = 
+            let force = defaultArg force false
+            let fullClear = defaultArg fullClear true
+            pmon.ClearAllProcesses(force = force, full = fullClear)
+
+        /// <summary>
+        /// Delete and re-activate runtime state.
+        /// Using 'Reset' may cause unexpected behavior in clients and workers.</summary>
+        /// Workers should be restarted manually.
+        /// <param name="deleteQueue">Delete runtime queues. Defaults to true.</param>
+        /// <param name="deleteState">Delete runtime container and table. Defaults to true.</param>
+        /// <param name="deleteLogs">Delete runtime logs table. Defaults to true.</param>
+        /// <param name="deleteUserData">Delete Configuration.UserData container and table. Defaults to true.</param>
+        /// <param name="reactivate">Reactivate configuration. Defaults to true.</param>
+        [<CompilerMessage("Using 'Reset' may cause unexpected behavior in clients and workers.", 445)>]
+        member __.Reset(?deleteQueue, ?deleteState, ?deleteLogs, ?deleteUserData, ?reactivate) =
+            async {
+                let deleteState = defaultArg deleteState true
+                let deleteQueue = defaultArg deleteQueue true
+                let deleteUserData = defaultArg deleteUserData true
+                let deleteRuntimeLogs = defaultArg deleteLogs true
+                let reactivate = defaultArg reactivate true
+
+                clientLogger.Logf "Calling Reset."
+                storageLogger.Stop()
+                let cl = new ConsoleLogger() // Using client (storage) logger will throw exc.
                 
-            clientLogger.Logf "Deleting Queues."
-            if deleteQueue then do! Configuration.DeleteRuntimeQueues(configuration)
-            clientLogger.Logf "Deleting Container and Table."
-            if deleteState then do! Configuration.DeleteRuntimeState(configuration)
-            clientLogger.Logf "Deleting Logs."
-            if deleteRuntimeLogs then do! Configuration.DeleteRuntimeLogs(configuration)
-            clientLogger.Logf "Deleting UserData."
-            if deleteUserData then do! Configuration.DeleteUserData(configuration)
+                clientLogger.Logf "Deleting Queues."
+                if deleteQueue then do! Configuration.DeleteRuntimeQueues(configuration)
+                clientLogger.Logf "Deleting Container and Table."
+                if deleteState then do! Configuration.DeleteRuntimeState(configuration)
+                clientLogger.Logf "Deleting Logs."
+                if deleteRuntimeLogs then do! Configuration.DeleteRuntimeLogs(configuration)
+                clientLogger.Logf "Deleting UserData."
+                if deleteUserData then do! Configuration.DeleteUserData(configuration)
                
-            if reactivate then
-                cl.Logf "Activating Configuration."
-                let rec loop retryCount = async {
-                    cl.Logf "RetryCount %d." retryCount
-                    let! step2 = Async.Catch <| Configuration.ActivateAsync(configuration)
-                    match step2 with
-                    | Choice1Of2 _ -> 
-                        cl.Logf "Done."
-                    | Choice2Of2 ex ->
-                        cl.Logf "Failed with %A" ex
-                        cl.Logf "Waiting."
-                        do! Async.Sleep 10000
-                        return! loop (retryCount + 1)
-                }
-                do! loop 0
-
-                cl.Logf "Initializing RuntimeState."
-                let! _ = RuntimeState.FromConfiguration(configuration)
-
-                storageLogger.Start()
-
-        } |> Async.RunSync
-
-    /// <summary>
-    /// Gets a handle for a remote runtime.
-    /// </summary>
-    /// <param name="config">Runtime configuration.</param>
-    /// <param name="waitWorkerCount">Wait until the specified number of workers join the runtime.</param>
-    static member GetHandle(config : Configuration, ?waitWorkerCount : int) : Runtime = 
-        let waitWorkerCount = defaultArg waitWorkerCount 0
-        if waitWorkerCount < 0 then invalidArg "waitWorkerCount" "Must be greater than 0"
-        let clientId = guid()
-        let runtime = new Runtime(clientId, config)
-        let rec loop () = async {
-            let! ws = runtime.GetWorkersAsync()
-            if Seq.length ws >= waitWorkerCount then return ()
-            else
-                do! Async.Sleep 500
-                return! loop ()
-        }
-
-        Async.RunSync(loop ())
-        runtime+                if reactivate then
+                    cl.Logf "Activating Configuration."
+                    let rec loop retryCount = async {
+                        cl.Logf "RetryCount %d." retryCount
+                        let! step2 = Async.Catch <| Configuration.ActivateAsync(configuration)
+                        match step2 with
+                        | Choice1Of2 _ -> 
+                            cl.Logf "Done."
+                        | Choice2Of2 ex ->
+                            cl.Logf "Failed with %A" ex
+                            cl.Logf "Waiting."
+                            do! Async.Sleep 10000
+                            return! loop (retryCount + 1)
+                    }
+                    do! loop 0
+
+                    cl.Logf "Initializing RuntimeState."
+                    let! _ = RuntimeState.FromConfiguration(configuration)
+
+                    storageLogger.Start()
+
+            } |> Async.RunSync
+
+        /// <summary>
+        /// Gets a handle for a remote runtime.
+        /// </summary>
+        /// <param name="config">Runtime configuration.</param>
+        /// <param name="waitWorkerCount">Wait until the specified number of workers join the runtime.</param>
+        static member GetHandle(config : Configuration, ?waitWorkerCount : int) : Runtime = 
+            let waitWorkerCount = defaultArg waitWorkerCount 0
+            if waitWorkerCount < 0 then invalidArg "waitWorkerCount" "Must be greater than 0"
+            let clientId = guid()
+            let runtime = new Runtime(clientId, config)
+            let rec loop () = async {
+                let! ws = runtime.GetWorkersAsync()
+                if Seq.length ws >= waitWorkerCount then return ()
+                else
+                    do! Async.Sleep 500
+                    return! loop ()
+            }
+
+            Async.RunSync(loop ())
+            runtime